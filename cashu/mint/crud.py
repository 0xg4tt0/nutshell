--- conflicted
+++ resolved
@@ -14,39 +14,6 @@
     """
 
     async def get_keyset(*args, **kwags):
-<<<<<<< HEAD
-        return await get_keyset(*args, **kwags)
-
-    async def get_lightning_invoice(*args, **kwags):
-        return await get_lightning_invoice(*args, **kwags)
-
-    async def get_proofs_used(*args, **kwags):
-        return await get_proofs_used(*args, **kwags)
-
-    async def invalidate_proof(*args, **kwags):
-        return await invalidate_proof(*args, **kwags)
-
-    async def get_proofs_pending(*args, **kwags):
-        return await get_proofs_pending(*args, **kwags)
-
-    async def set_proof_pending(*args, **kwags):
-        return await set_proof_pending(*args, **kwags)
-
-    async def unset_proof_pending(*args, **kwags):
-        return await unset_proof_pending(*args, **kwags)
-
-    async def store_keyset(*args, **kwags):
-        return await store_keyset(*args, **kwags)
-
-    async def store_lightning_invoice(*args, **kwags):
-        return await store_lightning_invoice(*args, **kwags)
-
-    async def store_promise(*args, **kwags):
-        return await store_promise(*args, **kwags)
-
-    async def update_lightning_invoice(*args, **kwags):
-        return await update_lightning_invoice(*args, **kwags)
-=======
         return await get_keyset(*args, **kwags)  # type: ignore
 
     async def get_lightning_invoice(*args, **kwags):
@@ -78,7 +45,6 @@
 
     async def update_lightning_invoice(*args, **kwags):
         return await update_lightning_invoice(*args, **kwags)  # type: ignore
->>>>>>> e0a8da4f
 
 
 async def store_promise(
