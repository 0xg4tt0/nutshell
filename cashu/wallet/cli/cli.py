--- conflicted
+++ resolved
@@ -200,16 +200,17 @@
 )
 @click.pass_context
 @coro
-<<<<<<< HEAD
-async def pay(ctx: Context, invoice: str, yes: bool, gateway: bool):
+async def pay(
+    ctx: Context,
+    invoice: str,
+    amount: Optional[int] = None,
+    yes: bool = False,
+    gateway: bool = False,
+):
     if gateway:
         await pay_gateway(ctx, invoice, yes)
         return
-=======
-async def pay(
-    ctx: Context, invoice: str, amount: Optional[int] = None, yes: bool = False
-):
->>>>>>> 75987bea
+
     wallet: Wallet = ctx.obj["WALLET"]
     await wallet.load_mint()
     await print_balance(ctx)
