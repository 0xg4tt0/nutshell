--- conflicted
+++ resolved
@@ -32,11 +32,8 @@
 mnemonic = "^0.20"
 bolt11 = "^2.0.5"
 pre-commit = "^3.5.0"
-<<<<<<< HEAD
 websockets = "^12.0"
-=======
 slowapi = "^0.1.9"
->>>>>>> 3b2f1aa6
 
 [tool.poetry.extras]
 pgsql = ["psycopg2-binary"]
