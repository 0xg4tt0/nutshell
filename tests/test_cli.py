import asyncio

import pytest
from click.testing import CliRunner

<<<<<<< HEAD
from cashu.core.base import TokenV2, TokenV3
from cashu.core.migrations import migrate_databases
=======
>>>>>>> e3ed0064
from cashu.core.settings import settings
from cashu.wallet.cli.cli import cli
from cashu.wallet.wallet import Wallet


@pytest.fixture(autouse=True, scope="session")
def cli_prefix():
    yield ["--wallet", "test_cli_wallet", "--host", settings.mint_url, "--tests"]


async def init_wallet():
    wallet = await Wallet.with_db(
        url=settings.mint_host,
        db="data/test_cli_wallet",
        name="wallet",
    )
    await wallet.load_proofs()
    return wallet


@pytest.mark.asyncio
def test_info(cli_prefix):
    runner = CliRunner()
    result = runner.invoke(
        cli,
        [*cli_prefix, "info"],
    )
    assert result.exception is None
    print("INFO")
    print(result.output)
    result.output.startswith(f"Version: {settings.version}")
    assert result.exit_code == 0


@pytest.mark.asyncio
def test_info_with_mint(cli_prefix):
    runner = CliRunner()
    result = runner.invoke(
        cli,
        [*cli_prefix, "info", "--mint"],
    )
    assert result.exception is None
    print("INFO -M")
    print(result.output)
    assert "Mint name" in result.output
    assert result.exit_code == 0


@pytest.mark.asyncio
def test_info_with_mnemonic(cli_prefix):
    runner = CliRunner()
    result = runner.invoke(
        cli,
        [*cli_prefix, "info", "--mnemonic"],
    )
    assert result.exception is None
    print("INFO -M")
    print(result.output)
    assert "Mnemonic" in result.output
    assert result.exit_code == 0


@pytest.mark.asyncio
def test_balance(cli_prefix):
    runner = CliRunner()
    result = runner.invoke(
        cli,
        [*cli_prefix, "balance"],
    )
    assert result.exception is None
    print("------ BALANCE ------")
    print(result.output)
    w = asyncio.run(init_wallet())
    assert f"Balance: {w.available_balance} sat" in result.output
    assert result.exit_code == 0


@pytest.mark.asyncio
def test_invoice(mint, cli_prefix):
    runner = CliRunner()
    result = runner.invoke(
        cli,
        [*cli_prefix, "invoice", "1000"],
    )
    assert result.exception is None
    print("INVOICE")
    print(result.output)
    wallet = asyncio.run(init_wallet())
    # assert wallet.available_balance >= 1000
    assert f"Balance: {wallet.available_balance} sat" in result.output
    assert result.exit_code == 0


@pytest.mark.asyncio
def test_invoice_with_split(mint, cli_prefix):
    runner = CliRunner()
    result = runner.invoke(
        cli,
        [*cli_prefix, "invoice", "10", "-s", "1"],
    )
    assert result.exception is None
    # wallet = asyncio.run(init_wallet())
    # assert wallet.proof_amounts.count(1) >= 10


@pytest.mark.asyncio
def test_wallets(cli_prefix):
    runner = CliRunner()
    result = runner.invoke(
        cli,
        [*cli_prefix, "wallets"],
    )
    assert result.exception is None
    print("WALLETS")
    # on github this is empty
    if len(result.output):
        assert "test_cli_wallet" in result.output
    assert result.exit_code == 0


@pytest.mark.asyncio
def test_send(mint, cli_prefix):
    runner = CliRunner()
    result = runner.invoke(
        cli,
        [*cli_prefix, "send", "10"],
    )
    assert result.exception is None
    print(result.output)
    token_str = result.output.split("\n")[0]
    assert "cashuA" in token_str, "output does not have a token"
    token = TokenV3.deserialize(token_str)
    assert token.token[0].proofs[0].dleq is None, "dleq included"


@pytest.mark.asyncio
def test_send_with_dleq(mint, cli_prefix):
    runner = CliRunner()
    result = runner.invoke(
        cli,
        [*cli_prefix, "send", "10", "--dleq"],
    )
    assert result.exception is None
    print(result.output)
    token_str = result.output.split("\n")[0]
    assert "cashuA" in token_str, "output does not have a token"
    token = TokenV3.deserialize(token_str)
    assert token.token[0].proofs[0].dleq is not None, "no dleq included"


@pytest.mark.asyncio
def test_send_legacy(mint, cli_prefix):
    runner = CliRunner()
    result = runner.invoke(
        cli,
        [*cli_prefix, "send", "10", "--legacy"],
    )
    assert result.exception is None
    print(result.output)
    # this is the legacy token in the output
    token_str = result.output.split("\n")[4]
    assert token_str.startswith("eyJwcm9v"), "output is not as expected"


@pytest.mark.asyncio
def test_send_without_split(mint, cli_prefix):
    runner = CliRunner()
    result = runner.invoke(
        cli,
        [*cli_prefix, "send", "2", "--nosplit"],
    )
    assert result.exception is None
    print("SEND")
    print(result.output)
    assert "cashuA" in result.output, "output does not have a token"


@pytest.mark.asyncio
def test_send_without_split_but_wrong_amount(mint, cli_prefix):
    runner = CliRunner()
    result = runner.invoke(
        cli,
        [*cli_prefix, "send", "10", "--nosplit"],
    )
    assert "No proof with this amount found" in str(result.exception)


@pytest.mark.asyncio
def test_receive_tokenv3(mint, cli_prefix):
    runner = CliRunner()
    token = (
        "cashuAeyJ0b2tlbiI6IFt7InByb29mcyI6IFt7ImlkIjogIjFjQ05JQVoyWC93MSIsICJhbW91bnQiOiAyLCAic2VjcmV0IjogIld6TEF2VW53SDlRaFYwQU1rMy1oYWciLC"
        "AiQyI6ICIwMmZlMzUxYjAyN2FlMGY1ZDkyN2U2ZjFjMTljMjNjNTc3NzRhZTI2M2UyOGExN2E2MTUxNjY1ZjU3NWNhNjMyNWMifSwgeyJpZCI6ICIxY0NOSUFaMlgvdzEiLCAiYW"
        "1vdW50IjogOCwgInNlY3JldCI6ICJDamFTeTcyR2dVOGwzMGV6bE5zZnVBIiwgIkMiOiAiMDNjMzM0OTJlM2ZlNjI4NzFhMWEzMDhiNWUyYjVhZjBkNWI1Mjk5YzI0YmVkNDI2Zj"
        "Q1YzZmNDg5N2QzZjc4NGQ5In1dLCAibWludCI6ICJodHRwOi8vbG9jYWxob3N0OjMzMzcifV19"
    )
    result = runner.invoke(
        cli,
        [
            *cli_prefix,
            "receive",
            token,
        ],
    )
    assert result.exception is None
    print("RECEIVE")
    print(result.output)


@pytest.mark.asyncio
def test_receive_tokenv3_no_mint(mint, cli_prefix):
    # this test works only if the previous test succeeds because we simulate the case where the mint URL is not in the token
    # therefore, we need to know the mint keyset already and have the mint URL in the db
    runner = CliRunner()
    token = (
        "cashuAeyJ0b2tlbiI6IFt7InByb29mcyI6IFt7ImlkIjogIjFjQ05JQVoyWC93MSIsICJhbW91bnQiOiAyLCAic2VjcmV0IjogIi1oM0ZXMFFoX1FYLW9ac1V2c0RuNlEiLC"
        "AiQyI6ICIwMzY5Mzc4MzdlYjg5ZWI4NjMyNWYwOWUyOTIxMWQxYTI4OTRlMzQ2YmM1YzQwZTZhMThlNTk5ZmVjNjEwOGRmMGIifSwgeyJpZCI6ICIxY0NOSUFaMlgvdzEiLCAiYW"
        "1vdW50IjogOCwgInNlY3JldCI6ICI3d0VhNUgzZGhSRGRNZl94c1k3c3JnIiwgIkMiOiAiMDJiZmZkM2NlZDkxNjUyMzcxMDg2NjQxMzJiMjgxYjBhZjY1ZTNlZWVkNTY3MmFkZj"
        "M0Y2VhNzE5ODhhZWM1NWI1In1dfV19"
    )
    result = runner.invoke(
        cli,
        [
            *cli_prefix,
            "receive",
            token,
        ],
    )
    assert result.exception is None
    print("RECEIVE")
    print(result.output)


@pytest.mark.asyncio
def test_receive_tokenv2(mint, cli_prefix):
    runner = CliRunner()
    token = (
        "eyJwcm9vZnMiOiBbeyJpZCI6ICIxY0NOSUFaMlgvdzEiLCAiYW1vdW50IjogMiwgInNlY3JldCI6ICJhUmREbzlFdW9yZUVfOW90enRNVVpnIiwgIkMiOiAiMDNhMzY5ZmUy"
        "N2IxYmVmOTg4MzA3NDQyN2RjMzc1NmU0NThlMmMwYjQ1NWMwYmVmZGM4ZjVmNTA3YmM5MGQxNmU3In0sIHsiaWQiOiAiMWNDTklBWjJYL3cxIiwgImFtb3VudCI6IDgsICJzZWNy"
        "ZXQiOiAiTEZQbFp6Ui1MWHFfYXFDMGhUeDQyZyIsICJDIjogIjAzNGNiYzQxYWY0ODIxMGFmNjVmYjVjOWIzOTNkMjhmMmQ5ZDZhOWE5MzI2YmI3MzQ2YzVkZmRmMTU5MDk1MzI2"
        "YyJ9XSwgIm1pbnRzIjogW3sidXJsIjogImh0dHA6Ly9sb2NhbGhvc3Q6MzMzNyIsICJpZHMiOiBbIjFjQ05JQVoyWC93MSJdfV19"
    )
    result = runner.invoke(
        cli,
        [*cli_prefix, "receive", token],
    )
    assert result.exception is None
    print("RECEIVE")
    print(result.output)


@pytest.mark.asyncio
def test_receive_tokenv1(mint, cli_prefix):
    runner = CliRunner()
    token = (
        "W3siaWQiOiAiMWNDTklBWjJYL3cxIiwgImFtb3VudCI6IDIsICJzZWNyZXQiOiAiRnVsc2dzMktQV1FMcUlLX200SzgwQSIsICJDIjogIjAzNTc4OThlYzlhMjIxN2VhYWIx"
        "ZDc3YmM1Mzc2OTUwMjJlMjU2YTljMmMwNjc0ZDJlM2FiM2JiNGI0ZDMzMWZiMSJ9LCB7ImlkIjogIjFjQ05JQVoyWC93MSIsICJhbW91bnQiOiA4LCAic2VjcmV0IjogInJlRDBD"
        "azVNS2xBTUQ0dWk2OEtfbEEiLCAiQyI6ICIwMjNkODNkNDE0MDU0NWQ1NTg4NjUyMzU5YjJhMjFhODljODY1ZGIzMzAyZTkzMTZkYTM5NjA0YTA2ZDYwYWQzOGYifV0="
    )
    result = runner.invoke(
        cli,
        [*cli_prefix, "receive", token],
    )
    assert result.exception is None
    print("RECEIVE")
    print(result.output)


@pytest.mark.asyncio()
def test_nostr_send(mint, cli_prefix):
    runner = CliRunner()
    result = runner.invoke(
        cli,
        [
            *cli_prefix,
            "send",
            "1",
            "-n",
            "aafa164a8ab54a6b6c67bbac98a5d5aec7ea4075af8928a11478ab9d74aec4ca",
            "-y",
        ],
    )
    assert result.exception is None
    print("NOSTR_SEND")
    print(result.output)


@pytest.mark.asyncio
def test_pending(cli_prefix):
    runner = CliRunner()
    result = runner.invoke(
        cli,
        [*cli_prefix, "pending"],
    )
    assert result.exception is None
    print(result.output)
    assert result.exit_code == 0<|MERGE_RESOLUTION|>--- conflicted
+++ resolved
@@ -3,11 +3,7 @@
 import pytest
 from click.testing import CliRunner
 
-<<<<<<< HEAD
-from cashu.core.base import TokenV2, TokenV3
-from cashu.core.migrations import migrate_databases
-=======
->>>>>>> e3ed0064
+from cashu.core.base import TokenV3
 from cashu.core.settings import settings
 from cashu.wallet.cli.cli import cli
 from cashu.wallet.wallet import Wallet
